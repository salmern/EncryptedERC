--- conflicted
+++ resolved
@@ -432,38 +432,8 @@
         revertIfBlacklisted(tokenAddress)
         onlyIfUserRegistered(msg.sender)
     {
-<<<<<<< HEAD
         _executeDeposit(amount, tokenAddress, amountPCT, bytes(""));
     }
-=======
-        IERC20 token = IERC20(tokenAddress);
-        uint256 dust;
-        uint256 tokenId;
-        address to = msg.sender;
-
-        // Get the contract's balance before the transfer
-        uint256 balanceBefore = token.balanceOf(address(this));
-
-        // Transfer tokens from user to contract
-        SafeERC20.safeTransferFrom(token, to, address(this), amount);
-
-        // Get the contract's balance after the transfer
-        uint256 balanceAfter = token.balanceOf(address(this));
-
-        // Verify that the actual transferred amount matches the expected amount
-        uint256 actualTransferred = balanceAfter - balanceBefore;
-        if (actualTransferred != amount) {
-            revert TransferFailed();
-        }
-
-        // Convert tokens to encrypted tokens
-        (dust, tokenId) = _convertFrom(to, amount, tokenAddress, amountPCT);
-
-        // Return dust to user, if any
-        if (dust > 0) {
-            SafeERC20.safeTransfer(token, to, dust);
-        }
->>>>>>> 5111d083
 
     /**
      * @notice Deposits an existing ERC20 token into the contract with additional metadata
@@ -1060,7 +1030,9 @@
         (dust, tokenId) = _convertFrom(to, amount, tokenAddress, amountPCT);
 
         // Return dust to user
-        SafeERC20.safeTransfer(token, to, dust);
+        if (dust > 0) {
+            SafeERC20.safeTransfer(token, to, dust);
+        }
 
         // Emit deposit event
         emit Deposit(to, amount, dust, tokenId);
